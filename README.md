# 🚀 Gen-Aistro — NASA Space Biology Knowledge Engine

Gen-Aistro is a production-ready Retrieval-Augmented Generation (RAG) dashboard that allows users to explore NASA Space Biology research. It uses preprocessed embeddings, client-side query embeddings, serverless retrieval, and Groq's `llama-3.3-70b-versatile` model for fast, accurate question answering.

## ✨ Features

### 🔍 **Advanced Search & AI**
- **Semantic Search**: Find relevant research papers using natural language queries
- **AI-Powered Answers**: Get grounded responses with inline citations
- **Citation Generator**: Export citations in APA, MLA, and Chicago formats
- **Share Results**: Native sharing API with clipboard fallback
- **Search History**: Quick access to recent queries
- **Example Questions**: Pre-built queries to help users get started

### 📊 **Analytics Dashboard**
- **Interactive Charts**: Timeline visualization of publications over time
- **Organism Analysis**: Research organism distribution with animated charts
- **Topic Analysis**: Research topic frequency with color-coded metrics
- **Link Coverage**: Publication accessibility statistics
- **Real-time Data**: Dynamic visualizations based on actual research data

### 💡 **AI-Powered Insights**
- **Smart Insights**: AI-generated research patterns and trends
- **Confidence Scoring**: Each insight has confidence levels (80-95%)
- **Impact Assessment**: High/Medium/Low impact categorization
- **Detailed Analysis**: Click insights for comprehensive analysis with supporting data
- **Research Trends**: Discover collaboration patterns and technology adoption

### 📚 **Publication Management**
- **607 Publications**: Complete NASA Space Biology research database
- **Simple Search**: Search by title or ID
- **Direct Links**: Click to open publications in new tabs
- **Clean Interface**: Simple, focused browsing experience

### ⚡ **Technical Excellence**
- **Real-time Processing**: Client-side embeddings with serverless retrieval
- **Production Ready**: Rate limiting, caching, error handling, and monitoring
- **Full-Text Crawling**: Automatically extracts complete text from publication URLs
- **Enhanced Metadata**: Rich document metadata with proper citations
- **Modern UI**: Space galaxy theme with glassmorphism design
- **Responsive Design**: Works perfectly on desktop, tablet, and mobile

## 🏗️ Architecture

```
┌─────────────────────────────────────────────────────────────────┐
│                        CLIENT SIDE (Next.js)                    │
├─────────────────────────────────────────────────────────────────┤
│  🔍 Search Tab        📊 Analytics Tab    💡 Insights Tab        │
│  • Query Embedding    • Interactive Charts • AI Insights        │
│  • Citation Gen       • Timeline Viz       • Confidence Scores  │
│  • Share Results      • Organism Analysis  • Impact Assessment  │
│  • Search History     • Topic Analysis     • Detailed Reports   │
│  • Example Questions  • Link Coverage      • Research Trends    │
├─────────────────────────────────────────────────────────────────┤
<<<<<<< HEAD
│  📚 Publications Tab  │  🎨 UI Components  │  📱 Responsive     │
│  • Browse 607 Papers │  • Glassmorphism   │  • Mobile Ready   │
│  • Simple Search     │  • Space Theme     │  • Touch Friendly │
│  • Direct Links      │  • Animations      │  • Cross Platform│
=======
│  📚 Publications Tab  │  🎨 UI Components  │  📱 Responsive      │
│  • Browse 607 Papers │  • Glassmorphism   │  • Mobile Ready     │
│  • Quick Search      │  • Space Theme     │  • Touch Friendly   │
│  • Direct Links      │  • Animations      │  • Cross Platform   │
>>>>>>> a1d31f5d
└─────────────────────────────────────────────────────────────────┘
                                │
                                ▼
┌─────────────────────────────────────────────────────────────────┐
│                    VERCEL SERVERLESS API                        │
├─────────────────────────────────────────────────────────────────┤
│  /api/search    /api/ask      /api/graph    /api/health         │
│  • Cosine Sim   • LLM Gen     • Graph Data  • System Status     │
│  • MMR Diversify• Streaming   • Node/Links  • Performance       │
│  • Filtering    • Citations   • Analytics  • Health Check       │
│  • Caching      • Web Search  • Stats      • Monitoring         │
└─────────────────────────────────────────────────────────────────┘
                                │
                                ▼
┌─────────────────────────────────────────────────────────────────┐
│                      EXTERNAL SERVICES                          │
├─────────────────────────────────────────────────────────────────┤
│  🤖 Groq API           🌐 Web Search API    📊 Data Sources      │
│  • Llama-3.3-70B      • DuckDuckGo        • NASA Publications   │
│  • Fast Inference      • Instant Answers   • PMC/DOI Links      │
│  • Rate Limiting       • Fallback Context  • Research Data      │
│  • Streaming Response  • Additional Info   • Metadata           │
└─────────────────────────────────────────────────────────────────┘
                                │
                                ▼
┌─────────────────────────────────────────────────────────────────┐
│                      DATA LAYER                                 │
├─────────────────────────────────────────────────────────────────┤
│  📄 Static Files       🔄 Processing Pipeline  📊 Analytics      │
│  • papers.json (93MB)  • Python Scripts        • Real-time      │
│  • stats.json          • Web Crawling          • Interactive    │
│  • graph.json          • Text Extraction      • Dynamic         │
│  • manifest.json       • Chunking & Embedding • Responsive      │
│  • failed_crawls.csv   • Knowledge Graph      • Performance     │
└─────────────────────────────────────────────────────────────────┘
```

## 🚀 Quick Start

### 1. Prerequisites

- Node.js 18+ and npm
- Python 3.8+ and pip
- Groq API key ([Get one here](https://console.groq.com/keys))

### 2. Install Dependencies

```bash
# Install Node.js dependencies
npm install

# Install Python dependencies
pip install -r scripts/requirements.txt
```

### 3. Data Preprocessing

The enhanced preprocessing pipeline crawls publication URLs to extract full text content:

```bash
# Process NASA Space Biology publications with full crawling
python scripts/preprocess.py SB_publication_PMC.csv --build-graph

# Or skip crawling and use CSV content only
python scripts/preprocess.py SB_publication_PMC.csv --skip-crawling --build-graph
```

#### Preprocessing Options

- `--chunk-words 1000`: Target chunk size in words (default: 1000)
- `--overlap-words 50`: Overlap between chunks (default: 50)
- `--max-workers 4`: Parallel crawling workers (default: 4)
- `--request-delay 1.0`: Delay between requests in seconds (default: 1.0)
- `--skip-crawling`: Use CSV content only, don't crawl URLs
- `--build-graph`: Build knowledge graph from extracted text
- `--output-dir public/data`: Output directory (default: public/data)

### 4. Environment Setup

```bash
# Copy environment template
cp .env.example .env

# Add your Groq API key
echo "GROQ_API_KEY=your_groq_api_key_here" >> .env
```

### 5. Run Locally

```bash
npm run dev
```

Open [http://localhost:3000](http://localhost:3000) to access the dashboard.

### 6. Deploy to Vercel

```bash
# Install Vercel CLI
npm i -g vercel

# Deploy
vercel

# Set environment variable
vercel env add GROQ_API_KEY
```

## 🎯 Demo Features

### Search Tab
- **Try Example Questions**: Click pre-built questions to get started
- **AI Answers**: Get comprehensive answers with citations
- **Citation Export**: Generate APA, MLA, and Chicago citations
- **Share Results**: Share findings with colleagues

### Analytics Tab
- **Timeline Charts**: See publication trends over time
- **Organism Analysis**: Discover research focus areas
- **Topic Visualization**: Explore research themes
- **Link Coverage**: Understand data accessibility

### Insights Tab
- **AI Discoveries**: Uncover hidden research patterns
- **Confidence Metrics**: Trust the insights with confidence scores
- **Impact Analysis**: Understand research significance
- **Detailed Reports**: Deep dive into supporting data

### Publications Tab
- **Browse All**: Explore all 607 NASA publications
- **Simple Search**: Find specific papers by title or ID
- **Direct Access**: Click to open papers in new tabs
- **Clean Interface**: Simple, focused browsing experience

## 🔧 Enhanced Data Pipeline

### CSV Ingestion and Normalization

The pipeline automatically detects CSV columns for:
- **Title**: Document titles
- **Year**: Publication years
- **URL**: Document URLs (PMC, DOI, PMID, direct links)
- **ID**: Document identifiers
- **Content**: Abstract or full text content

### Web Crawling and Text Extraction

- **Polite Crawling**: Custom User-Agent, rate limiting, exponential backoff
- **HTML Processing**: Uses readability-lxml for main content extraction
- **PDF Processing**: Supports both pdfplumber and PyPDF2 with fallback
- **Error Handling**: Graceful failure handling with detailed error reporting
- **Parallel Processing**: Configurable worker threads for efficient crawling

### Text Cleaning and Chunking

- **Boilerplate Removal**: Strips references, acknowledgments, etc.
- **Semantic Chunking**: Preserves paragraph and sentence boundaries
- **Overlap Strategy**: Maintains context between chunks
- **Quality Filtering**: Removes very short or low-quality chunks

### Knowledge Graph Construction

- **Entity Extraction**: Identifies organisms, conditions, and outcomes
- **Co-occurrence Analysis**: Builds relationships between entities
- **Graph Export**: Creates interactive graph for visualization

## 📁 Project Structure

```
Gen-Aistro/
├── app/                    # Next.js App Router
│   ├── api/               # Serverless functions
│   │   ├── search/        # Semantic search endpoint
│   │   ├── ask/           # LLM generation endpoint
│   │   ├── graph/         # Knowledge graph endpoint
│   │   └── health/        # Health check endpoint
│   ├── page.jsx           # Main dashboard UI with 4 tabs
│   ├── layout.jsx         # Root layout
│   └── globals.css        # Global styles with space theme
├── scripts/               # Data preprocessing
│   ├── preprocess.py      # Enhanced preprocessing script
│   ├── smoke_test.py      # Corpus validation
│   └── requirements.txt   # Python dependencies
├── utils/                 # Utilities
│   ├── embed.js          # Client-side embeddings
│   └── cosine.js         # Cosine similarity
├── public/data/           # Generated data files
│   ├── papers.json       # Processed publications with embeddings
│   ├── stats.json        # Dataset statistics and manifest
│   ├── graph.json        # Knowledge graph
│   ├── manifest.json     # CSV column detection results
│   └── failed_crawls.csv # Crawling failure log
└── README.md             # This file
```

## 🏆 Hackathon Features

### 🎯 **What Makes This Special**

This NASA Space Biology Knowledge Engine showcases cutting-edge AI and data visualization techniques:

- **Advanced RAG Pipeline**: Combines semantic search with LLM generation
- **Real-time Analytics**: Interactive charts and data visualizations
- **AI-Powered Insights**: Machine learning-driven research pattern discovery
- **Professional UI/UX**: Modern space-themed interface with glassmorphism design
- **Production Ready**: Scalable architecture with proper error handling

### 🚀 **Demo Highlights**

1. **Ask Complex Questions**: "What are the effects of microgravity on plant growth?"
2. **Explore Analytics**: Interactive timeline showing 20+ years of research
3. **Discover Insights**: AI reveals hidden patterns in NASA research
4. **Export Citations**: Generate proper academic citations
5. **Share Findings**: Collaborate with research teams

### 🎨 **Technical Innovation**

- **Client-side Embeddings**: Reduces server load and improves performance
- **Serverless Architecture**: Scales automatically with user demand
- **Advanced Chunking**: Preserves semantic meaning across document boundaries
- **Smart Caching**: Optimizes response times for better user experience
- **Responsive Design**: Works seamlessly across all devices

## ⚙️ Configuration

### RAG Tuning Parameters

- **Chunk Size**: 800-1200 words per chunk with 50-word overlap
- **Top-K Results**: 3-10 most relevant chunks
- **Temperature**: 0.2 (focused responses)
- **Max Tokens**: 800 (comprehensive answers)
- **MMR Diversification**: λ=0.3 for result diversity

### Search Filters

- **Year Range**: Filter by publication year
- **Keywords**: Include/exclude specific terms
- **Document IDs**: Target specific publications

### Crawling Configuration

- **Rate Limiting**: 1 second delay between requests (configurable)
- **Retry Logic**: 3 attempts with exponential backoff
- **Timeout**: 30 seconds per request
- **User Agent**: NASA Space Biology Research Bot
- **Parallel Workers**: 4 concurrent requests (configurable)

## 🧪 Testing

### Smoke Test

```bash
python scripts/smoke_test.py
```

Validates:
- Corpus structure and schema
- Embedding dimensions (384)
- Basic retrieval functionality
- Statistics file format
- Manifest completeness

### Health Check

```bash
curl http://localhost:3000/api/health
```

## 🔧 Troubleshooting

### Common Issues

1. **CORS Errors**: Ensure the app is running on the correct port
2. **500 Errors**: Check Groq API key and rate limits
3. **Out of Memory**: Reduce chunk size or batch processing
4. **File Size Limits**: Vercel has 50MB function size limit
5. **Crawling Failures**: Check network connectivity and URL validity
6. **PDF Extraction Issues**: Install additional PDF libraries if needed

### Performance Tips

- Use appropriate chunk sizes (800-1200 words)
- Implement caching for frequently accessed data
- Monitor API rate limits and usage
- Optimize embedding dimensions if needed
- Adjust crawling workers based on target server capacity

### Crawling Troubleshooting

- **Rate Limiting**: Increase `--request-delay` if getting blocked
- **Timeout Issues**: Increase timeout for slow servers
- **PDF Errors**: Check if PDFs are password-protected or corrupted
- **HTML Parsing**: Some sites may block automated access

## 🔒 Security

- Never commit API keys to version control
- Use environment variables for sensitive data
- Implement rate limiting for production use
- Validate all user inputs
- Respect robots.txt and site terms of service
- Use polite crawling practices

## 📊 Monitoring

- Monitor API response times
- Track embedding generation performance
- Log search query patterns
- Monitor Groq API usage and costs
- Track crawling success rates
- Monitor knowledge graph quality

## 🤝 Contributing

1. Fork the repository
2. Create a feature branch
3. Make your changes
4. Add tests if applicable
5. Submit a pull request

## 📄 License

MIT License - see LICENSE file for details.

## 🙏 Acknowledgments

- **NASA Space Biology Program** for providing the research data
- **Groq** for high-performance LLM infrastructure
- **Next.js and Vercel** for modern web development and deployment
- **Tailwind CSS** for beautiful, responsive UI design
- **React** for interactive user interfaces
- **Sentence Transformers** for semantic embeddings
- **BeautifulSoup and readability** for HTML processing
- **PyPDF2 and pdfplumber** for PDF extraction
- **Python** for robust data processing pipeline

## 🌟 Built for Hackathons

This project demonstrates:
- **Full-stack AI application** development
- **Modern web technologies** and best practices
- **Data science** and machine learning integration
- **User experience** design and accessibility
- **Production deployment** and scaling considerations

Perfect for showcasing technical skills and innovation in AI/ML hackathons! 🚀<|MERGE_RESOLUTION|>--- conflicted
+++ resolved
@@ -1,4 +1,6 @@
 # 🚀 Gen-Aistro — NASA Space Biology Knowledge Engine
+
+**🌐 Live Demo**: [https://gen-aistro.vercel.app/](https://gen-aistro.vercel.app/)
 
 Gen-Aistro is a production-ready Retrieval-Augmented Generation (RAG) dashboard that allows users to explore NASA Space Biology research. It uses preprocessed embeddings, client-side query embeddings, serverless retrieval, and Groq's `llama-3.3-70b-versatile` model for fast, accurate question answering.
 
@@ -53,17 +55,10 @@
 │  • Search History     • Topic Analysis     • Detailed Reports   │
 │  • Example Questions  • Link Coverage      • Research Trends    │
 ├─────────────────────────────────────────────────────────────────┤
-<<<<<<< HEAD
 │  📚 Publications Tab  │  🎨 UI Components  │  📱 Responsive     │
 │  • Browse 607 Papers │  • Glassmorphism   │  • Mobile Ready   │
 │  • Simple Search     │  • Space Theme     │  • Touch Friendly │
 │  • Direct Links      │  • Animations      │  • Cross Platform│
-=======
-│  📚 Publications Tab  │  🎨 UI Components  │  📱 Responsive      │
-│  • Browse 607 Papers │  • Glassmorphism   │  • Mobile Ready     │
-│  • Quick Search      │  • Space Theme     │  • Touch Friendly   │
-│  • Direct Links      │  • Animations      │  • Cross Platform   │
->>>>>>> a1d31f5d
 └─────────────────────────────────────────────────────────────────┘
                                 │
                                 ▼
@@ -103,6 +98,8 @@
 
 ## 🚀 Quick Start
 
+**🌐 Try the Live Demo**: [https://gen-aistro.vercel.app/](https://gen-aistro.vercel.app/)
+
 ### 1. Prerequisites
 
 - Node.js 18+ and npm
@@ -173,6 +170,8 @@
 ```
 
 ## 🎯 Demo Features
+
+**🌐 Experience the full application**: [https://gen-aistro.vercel.app/](https://gen-aistro.vercel.app/)
 
 ### Search Tab
 - **Try Example Questions**: Click pre-built questions to get started
